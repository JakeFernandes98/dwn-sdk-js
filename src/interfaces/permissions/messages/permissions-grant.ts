--- conflicted
+++ resolved
@@ -8,14 +8,9 @@
 import { getCurrentTimeInHighPrecision } from '../../../utils/time.js';
 import { Message } from '../../../core/message.js';
 import { v4 as uuidv4 } from 'uuid';
-<<<<<<< HEAD
-import { DEFAULT_CONDITIONS, PermissionsRequest } from './permissions-request';
-import { validateAuthorizationIntegrity } from '../../../core/auth';
-=======
 import { DEFAULT_CONDITIONS, PermissionsRequest } from './permissions-request.js';
 import { validateAuthorizationIntegrity } from '../../../core/auth.js';
 import { removeUndefinedProperties } from '../../../utils/object.js';
->>>>>>> 70b6ee36
 
 type PermissionsGrantOptions = AuthCreateOptions & {
   target: string,

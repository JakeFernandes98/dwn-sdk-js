--- conflicted
+++ resolved
@@ -1,17 +1,9 @@
 import { handlePermissionsRequest } from './handlers/permissions-request.js';
 import { handlePermissionsGrant } from './handlers/permissions-grant.js';
 import { PermissionsRequest } from './messages/permissions-request.js';
-<<<<<<< HEAD
-import { handlePermissionsGrant } from './handlers/permissions-grant.js'
 import { PermissionsGrant } from './messages/permissions-grant.js';
 
 export const PermissionsInterface = {
   methodHandlers : { 'PermissionsRequest': handlePermissionsRequest, 'PermissionsGrant': handlePermissionsGrant },
-=======
-import { PermissionsGrant } from './messages/permissions-grant.js'
-
-export const PermissionsInterface = {
-  methodHandlers : { 'PermissionsRequest': handlePermissionsRequest, 'PermissionsGrant' : handlePermissionsGrant },
->>>>>>> 893e80e2
   messages       : [ PermissionsRequest, PermissionsGrant ]
 };
--- conflicted
+++ resolved
@@ -24,19 +24,14 @@
     });
   }
 
-<<<<<<< HEAD
+
   let replies;
-=======
-  let externalRead = false
-
->>>>>>> 893e80e2
   try {
     await authenticate(message.authorization, didResolver);
     // // console.log("Authenticated")
     await recordsQuery.authorize();
     // // console.log("Authorized")
   } catch (e) {
-<<<<<<< HEAD
       return new MessageReply({
         status: { code: 401, detail: e.message }
       });
@@ -47,22 +42,6 @@
   if (recordsQuery.author === recordsQuery.target) {
     // console.log('OWNER')
     records = [...records, ...(await fetchRecordsAsOwner(recordsQuery, messageStore))];
-=======
-
-    let replies = await fetchGranted(message, messageStore)
-    if (replies.length == 0){
-      return new MessageReply({
-        status: { code: 401, detail: e.message }
-      });
-    } else {
-      externalRead = true
-    }
-  }
-
-  let records: BaseMessage[];
-  if (recordsQuery.author === recordsQuery.target || externalRead) {
-    records = await fetchRecordsAsOwner(recordsQuery, messageStore);
->>>>>>> 893e80e2
   } else {
     // console.log('NON OWNER')
 
@@ -99,7 +78,7 @@
   });
 };
 
-<<<<<<< HEAD
+
 async function fetchGranted(recordsQuery, messageStore)
 : Promise<BaseMessage[]> {
 
@@ -116,16 +95,6 @@
 };
 // console.log("includeCriteria")
 // console.log(includeCriteria)
-=======
-async function fetchGranted(message, messageStore)
-: Promise<BaseMessage[]> {
-
-const includeCriteria = {
-  grantedBy: message.target,
-  grantedTo: message.author,
-  method: DwnMethodName.PermissionsGrant,
-};
->>>>>>> 893e80e2
 removeUndefinedProperties(includeCriteria);
 
 const granted = await messageStore.query(includeCriteria);

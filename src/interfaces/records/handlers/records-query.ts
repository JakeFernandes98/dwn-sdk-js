--- conflicted
+++ resolved
@@ -24,37 +24,16 @@
     });
   }
 
-<<<<<<< HEAD
-  let externalRead = false
-
-=======
   let replies;
->>>>>>> 70b6ee36
   try {
     await authenticate(message.authorization, didResolver);
     // // console.log("Authenticated")
     await recordsQuery.authorize();
     // // console.log("Authorized")
   } catch (e) {
-<<<<<<< HEAD
-
-    let replies = await fetchGranted(message, messageStore)
-    if (replies.length == 0){
       return new MessageReply({
         status: { code: 401, detail: e.message }
       });
-    } else {
-      externalRead = true
-    }
-  }
-
-  let records: BaseMessage[];
-  if (recordsQuery.author === recordsQuery.target || externalRead) {
-    records = await fetchRecordsAsOwner(recordsQuery, messageStore);
-=======
-      return new MessageReply({
-        status: { code: 401, detail: e.message }
-      });
   }
 
   let records: BaseMessage[] = []
@@ -62,7 +41,6 @@
   if (recordsQuery.author === recordsQuery.target) {
     // console.log('OWNER')
     records = [...records, ...(await fetchRecordsAsOwner(recordsQuery, messageStore))];
->>>>>>> 70b6ee36
   } else {
     // console.log('NON OWNER')
 
@@ -99,16 +77,6 @@
   });
 };
 
-<<<<<<< HEAD
-async function fetchGranted(message, messageStore)
-: Promise<BaseMessage[]> {
-
-const includeCriteria = {
-  grantedBy: message.target,
-  grantedTo: message.author,
-  method: DwnMethodName.PermissionsGrant,
-};
-=======
 async function fetchGranted(recordsQuery, messageStore)
 : Promise<BaseMessage[]> {
 
@@ -125,7 +93,6 @@
 };
 // console.log("includeCriteria")
 // console.log(includeCriteria)
->>>>>>> 70b6ee36
 removeUndefinedProperties(includeCriteria);
 
 const granted = await messageStore.query(includeCriteria);

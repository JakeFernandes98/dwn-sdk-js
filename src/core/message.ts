--- conflicted
+++ resolved
@@ -17,11 +17,7 @@
   HooksWrite = 'HooksWrite',
   ProtocolsConfigure = 'ProtocolsConfigure',
   ProtocolsQuery = 'ProtocolsQuery',
-<<<<<<< HEAD
   PermissionsGrant = 'PermissionsGrant'
-=======
-  PermissionsGrant = "PermissionsGrant"
->>>>>>> 70b6ee36
 }
 
 export abstract class Message {

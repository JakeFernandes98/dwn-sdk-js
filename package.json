--- conflicted
+++ resolved
@@ -1,11 +1,6 @@
 {
-<<<<<<< HEAD
   "name": "fork-of-dwn-sdk-js",
   "version": "0.1.5",
-=======
-  "name": "@tbd54566975/dwn-sdk-js",
-  "version": "0.0.26",
->>>>>>> 893e80e2
   "description": "A reference implementation of https://identity.foundation/decentralized-web-node/spec/",
   "type": "module",
   "types": "./dist/esm/src/index.d.ts",

--- conflicted
+++ resolved
@@ -1,11 +1,6 @@
 {
-<<<<<<< HEAD
-  "name": "@tbd54566975/dwn-sdk-js",
-  "version": "0.0.26",
-=======
   "name": "fork-of-dwn-sdk-js",
   "version": "0.1.5",
->>>>>>> 70b6ee36
   "description": "A reference implementation of https://identity.foundation/decentralized-web-node/spec/",
   "type": "module",
   "types": "./dist/esm/src/index.d.ts",
